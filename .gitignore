# OS X
.DS_Store

# Xcode
build/
*.pbxuser
!default.pbxuser
*.mode1v3
!default.mode1v3
*.mode2v3
!default.mode2v3
*.perspectivev3
!default.perspectivev3
xcuserdata
*.xccheckout
profile
*.moved-aside
DerivedData
*.hmap
*.ipa

# Bundler
.bundle

Carthage
# We recommend against adding the Pods directory to your .gitignore. However
# you should judge for yourself, the pros and cons are mentioned at:
# http://guides.cocoapods.org/using/using-cocoapods.html#should-i-ignore-the-pods-directory-in-source-control
# 
# Note: if you ignore the Pods directory, make sure to uncomment
# `pod install` in .travis.yml
#
<<<<<<< HEAD

Pods/
Examples/Pods/
=======
Pods/
Example/Pods
>>>>>>> 645749a1
<|MERGE_RESOLUTION|>--- conflicted
+++ resolved
@@ -30,11 +30,5 @@
 # Note: if you ignore the Pods directory, make sure to uncomment
 # `pod install` in .travis.yml
 #
-<<<<<<< HEAD
-
 Pods/
-Examples/Pods/
-=======
-Pods/
-Example/Pods
->>>>>>> 645749a1
+Example/Pods/