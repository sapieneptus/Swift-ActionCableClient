Pod::Spec.new do |s|
  s.name             = "ActionCableClient"
  s.version          = "0.1.3"
  s.summary          = "A Swift client for the Rails ActionCable WebSocket server."
  s.description      = <<-DESC
  ActionCable is a new WebSocket server being released with Rails 5 which makes it easy to add real-time features to your app. This Swift client makes it dead-simple to connect with that server, abstracting away everything except what you need to get going.
                       DESC

  s.homepage         = "https://github.com/danielrhodes/Swift-ActionCableClient"
  s.license          = 'MIT'
  s.author           = { "Daniel Rhodes" => "rhodes.daniel@gmail.com" }
  s.source           = { :git => "https://github.com/danielrhodes/Swift-ActionCableClient.git", :tag => s.version.to_s }
  s.social_media_url = 'https://twitter.com/danielrhodes'

  s.platform     = :ios, '8.0'
  s.requires_arc = true

  s.source_files = 'Pod/Classes/**/*'
  s.frameworks = 'Foundation'
  s.dependency 'Starscream', '~> 1.1.2'
<<<<<<< HEAD
=======
  s.dependency 'SwiftyJSON', '~> 2.3.2'
>>>>>>> ca25e658
end<|MERGE_RESOLUTION|>--- conflicted
+++ resolved
@@ -17,9 +17,5 @@
 
   s.source_files = 'Pod/Classes/**/*'
   s.frameworks = 'Foundation'
-  s.dependency 'Starscream', '~> 1.1.2'
-<<<<<<< HEAD
-=======
-  s.dependency 'SwiftyJSON', '~> 2.3.2'
->>>>>>> ca25e658
+  s.dependency 'Starscream', '~> 1.1.3'
 end